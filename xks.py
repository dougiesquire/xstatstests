--- conflicted
+++ resolved
@@ -74,7 +74,6 @@
     n1 = x1.shape[-1]
     D = np.empty((*x1.shape[:-1], 4, x1.shape[-1]))
     for i in range(n1):
-<<<<<<< HEAD
         a1, b1, c1, d1 = _quadct(
             np.expand_dims(x1[...,i], axis=-1), 
             np.expand_dims(y1[...,i], axis=-1), 
@@ -89,13 +88,6 @@
              c1 - c2, 
              d1 - d2], 
             axis=-1) # differences in each quadrant
-=======
-        a1, b1, c1, d1 = _quadct(np.expand_dims(x1[...,i], axis=-1), np.expand_dims(y1[...,i], axis=-1), 
-                                 x1, y1)
-        a2, b2, c2, d2 = _quadct(np.expand_dims(x1[...,i], axis=-1), np.expand_dims(y1[...,i], axis=-1), 
-                                 x2, y2)
-        D[...,:,i] = np.stack((a1 - a2, b1 - b2, c1 - c2, d1 - d2), axis=-1) # differences in each quadrant
->>>>>>> e341bf81
 
     # re-assign the point to maximize difference,
     # the discrepancy is significant for N < ~50
